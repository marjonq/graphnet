--- conflicted
+++ resolved
@@ -48,33 +48,17 @@
         self._event_counter = 0
         self._created_tables = []
 
-<<<<<<< HEAD
-    def _find_parquet_files(self, parquet_path: str = None):
-        if isinstance(parquet_path, str):
-            if parquet_path.endswith(".parquet"):
-                files = [parquet_path]
-=======
     def _find_parquet_files(self, paths: Union[str, List[str]]) -> List[str]:
         if isinstance(paths, str):
             if paths.endswith(".parquet"):
                 files = [paths]
->>>>>>> 1664c1c7
             else:
                 files = glob.glob(f"{paths}/*.parquet")
         elif isinstance(paths, list):
             files = []
-<<<<<<< HEAD
-            for path in parquet_path:
-                if path.endswith(".parquet"):
-                    files.append(path)
-                else:
-                    files.extend(glob.glob(f"{path}/*.parquet"))
-        assert len(files) > 0, f"No Files Found in {parquet_path}"
-=======
             for path in paths:
                 files.extend(self._find_parquet_files(path))
         assert len(files) > 0, f"No files found in {paths}"
->>>>>>> 1664c1c7
         return files
 
     def run(self, outdir: str = None, database_name: str = None):
@@ -146,17 +130,10 @@
 
     def _convert_to_dataframe(
         self,
-<<<<<<< HEAD
-        ak_array: ak.Array = None,
-        field_name: str = None,
-        n_events_in_file: int = None,
-    ):
-=======
-        ak_array: awkward.Array,
+        ak_array: ak.Array,
         field_name: str,
         n_events_in_file: int,
     ) -> pd.DataFrame:
->>>>>>> 1664c1c7
         df = pd.DataFrame(ak.to_pandas(ak_array[field_name]))
         if len(df.columns) == 1:
             if df.columns == ["values"]:
